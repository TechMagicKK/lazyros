import subprocess

from rclpy.node import Node
from rclpy.action import graph
from textual.app import ComposeResult
from textual.containers import Container
from textual.widgets import RichLog
from rich.markup import escape

def escape_markup(text: str) -> str:
    """Escape text for rich markup."""
    return escape(text)

class InfoViewWidget(Container):
    """Widget for displaying ROS node information."""

    DEFAULT_CSS = """
    InfoViewWidget {
        overflow-y: scroll;
    }
    """

    def __init__(self, ros_node: Node, **kwargs) -> None:
        super().__init__(**kwargs)
        self.ros_node = ros_node # May not be directly used if info comes from subprocess
        self.rich_log = RichLog(wrap=True, highlight=True, markup=True, id="info-log", max_lines=1000)
        self.info_dict: dict[str, list[str]] = {} # Cache for node info
        
        self.selected_node_data = None
        self.current_node_full_name = None

    def compose(self) -> ComposeResult:
        yield self.rich_log
        
    def on_mount(self) -> None:
        self.set_interval(0.5, self.update_info)  # Update info every 0.5 seconds

    def show_node_info(self) -> None:
        node_data = self.selected_node_data
        if node_data.full_name in self.info_dict:
            return self.info_dict[node_data.full_name]

        full_name = node_data.full_name 
        node = self.selected_node_data.node_name
        namespace = self.selected_node_data.namespace
        
        pubs = self.ros_node.get_publisher_names_and_types_by_node(node, namespace)
        subs = self.ros_node.get_subscriber_names_and_types_by_node(node, namespace)
        service_servers = self.ros_node.get_service_names_and_types_by_node(node, namespace)
        service_clients = self.ros_node.get_client_names_and_types_by_node(node, namespace)
        action_servers = graph.get_action_server_names_and_types_by_node(self.ros_node, node, namespace) 
        action_clients = graph.get_action_client_names_and_types_by_node(self.ros_node, node, namespace) 

        info_lines = []
        info_lines.append(f"{full_name}") 
        info_lines.append(f"  Subscribers:")
        for sub in subs:
            topic = sub[0]
            type_list = sub[1]
            info_lines.append(f"      {escape_markup(topic)}: {escape_markup(', '.join(type_list))}")
        info_lines.append(f"  Publishers:")
        for pub in pubs:
            topic = pub[0]
            type_list = pub[1]
            info_lines.append(f"      {escape_markup(topic)}: {escape_markup(', '.join(type_list))}")
        info_lines.append(f"  Service Clients:")
        for client in service_clients:
            service = client[0]
            type_list = client[1]
            info_lines.append(f"      {escape_markup(service)}: {escape_markup(', '.join(type_list))}")
        info_lines.append(f"  Service Servers:")
        for server in service_servers:
            service = server[0]
            type_list = server[1]
            info_lines.append(f"      {escape_markup(service)}: {escape_markup(', '.join(type_list))}")
        info_lines.append(f"  Action Servers:")
        for server in action_servers:
            action = server[0]
            type_list = server[1]
            info_lines.append(f"      {escape_markup(action)}: {escape_markup(', '.join(type_list))}")
        info_lines.append(f"  Action Clients:")
        for client in action_clients:
            action = client[0]
            type_list = client[1]
            info_lines.append(f"      {escape_markup(action)}: {escape_markup(', '.join(type_list))}")
        
        self.info_dict[full_name] = info_lines
        return info_lines
            
    def update_info(self):
        node_listview = self.app.query_one("#node-listview")
<<<<<<< HEAD
        if node_listview.selected_node_name is None:
            return

=======
        if not node_listview.selected_node_name:
           return 
       
>>>>>>> 75dbda75
        self.selected_node_data = node_listview.node_listview_dict["/"+node_listview.selected_node_name]

        if self.selected_node_data is None:
            self.rich_log.clear()
            self.rich_log.write("[red]No node is selected yet.[/]")
            return

        if self.selected_node_data.status != "green":
            self.rich_log.clear()
            self.rich_log.write("[red]Selected node is shutdown.[/]")
            return

        if self.selected_node_data.full_name == self.current_node_full_name:
            return
        
        self.current_node_full_name = self.selected_node_data.full_name
        self.rich_log.clear()
        info_lines = self.show_node_info()
        self.rich_log.write("\n".join(info_lines))<|MERGE_RESOLUTION|>--- conflicted
+++ resolved
@@ -89,15 +89,9 @@
             
     def update_info(self):
         node_listview = self.app.query_one("#node-listview")
-<<<<<<< HEAD
-        if node_listview.selected_node_name is None:
-            return
-
-=======
+        
         if not node_listview.selected_node_name:
-           return 
-       
->>>>>>> 75dbda75
+           return
         self.selected_node_data = node_listview.node_listview_dict["/"+node_listview.selected_node_name]
 
         if self.selected_node_data is None:
