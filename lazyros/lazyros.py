--- conflicted
+++ resolved
@@ -13,18 +13,6 @@
     TabPane,
 )
 
-<<<<<<< HEAD
-from lazyros.widgets.node_list_widget import NodeListWidget
-from lazyros.widgets.log_view_widget import LogViewWidget
-from lazyros.widgets.info_view_widget import InfoViewWidget
-from lazyros.widgets.topic_list_widget import TopicListWidget
-from lazyros.widgets.service_list_widget import ServiceListWidget
-from lazyros.widgets.parameter_list_widget import ParameterListWidget
-from lazyros.modals.topic_info_modal import TopicInfoModal  # Import TopicInfoModal
-from lazyros.modals.message_modal import MessageModal  # Import MessageModal
-from lazyros.utils.utility import ros_spin_thread, signal_shutdown, load_restart_config
-
-=======
 from lazyros.widgets.node.node_list import NodeListWidget
 from lazyros.widgets.node.node_log import LogViewWidget
 from lazyros.widgets.node.node_info import InfoViewWidget
@@ -72,7 +60,6 @@
         )
 
         yield Static(help_text, id="modal-container")
->>>>>>> 862840e4
 
 class LazyRosApp(App):
     """A Textual app to monitor ROS information."""
@@ -157,19 +144,6 @@
                         yield TopicListWidget(self.ros_node, id="topic-listview")
                     with ScrollableContainer(classes="list-container", id="parameter-container"):
                         yield Static("Parameters", classes="frame-title")
-<<<<<<< HEAD
-                        yield ParameterListWidget(self.ros_node, id="parameter-list-content")
-                    with ScrollableContainer(classes="list-container"):
-                        yield Static("Services", classes="frame-title")
-                        yield ServiceListWidget(self.ros_node, id="service-list-content")
-
-            with Container(id="right-frame", classes="right-pane"):
-                print("Adding right pane...")
-                yield Static("Logs and Info", classes="frame-title")
-                with TabbedContent("Log", "Info"):
-                    yield LogViewWidget(self.ros_node, id="log-view-content")
-                    yield InfoViewWidget(self.ros_node, id="info-view-content")
-=======
                         yield ParameterListWidget(self.ros_node, id="parameter-listview")
 
             with Container(classes="right-pane", id="right-frame"):
@@ -190,7 +164,6 @@
                         yield ParameterValueWidget(self.ros_node, id="parameter-value-view-content")
                     with TabPane("Info", id="info"):
                         yield ParameterInfoWidget(self.ros_node, id="parameter-info-view-content")
->>>>>>> 862840e4
 
         yield Footer()
 
