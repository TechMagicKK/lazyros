--- conflicted
+++ resolved
@@ -137,22 +137,15 @@
                 return
 
             child = selected_item.children[0]
-            list_content = str(child.renderable).strip()
-
-            if self._current_content == list_content:
-                return
-
-<<<<<<< HEAD
-            self.selected_node_name = raw_name
+            raw_name = str(child.renderable).strip()
+
+            if self._current_content == raw_name:
+                return
+
             i = raw_name.find("/") + 1
             self.selected_node_name = raw_name[i:] if i != -1 else raw_name
 
             self._current_node = raw_name
-=======
-            i = list_content.find("/") + 1
-            self.selected_node_name = list_content[i:] if i != -1 else ""
-            self._current_content = list_content
->>>>>>> 1052e59f
 
             if self._highlight_task and not self._highlight_task.done():
                 self._highlight_task.cancel()
@@ -195,7 +188,6 @@
                     except Exception as e:
                         lifecycle_state = f"Unexpected error getting state: {str(e)}"
 
-                print("Pushing NodeInfoModal") # Debug print
                 self.app.push_screen(NodeInfoModal(self.selected_node_name, node_data.is_lifecycle, lifecycle_state))
 
     async def _delayed_update(self):
@@ -208,13 +200,6 @@
 
         async with self._highlight_lock:
             try:
-<<<<<<< HEAD
-                log_filter = self.selected_node_name
-=======
-                #info_node = self.selected_node_name.lstrip("/")
-                #log_filter = self.selected_node_name.strip("●  ")
->>>>>>> 1052e59f
-
                 log_filter = self.selected_node_name
                 if self._last_log_filter == log_filter:
                     return
